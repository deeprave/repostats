--- conflicted
+++ resolved
@@ -41,13 +41,9 @@
 once_cell = "1.20"
 libc = "0.2"
 prettytable-rs = "0.10"
-<<<<<<< HEAD
 unicode-width = "0.2"
-=======
-unicode-width = "0.1"
 reqwest = { version = "0.11", features = ["rustls-tls"], default-features = false }
 tera = "1.20"
->>>>>>> fe804dab
 
 [build-dependencies]
 chrono = "0.4"
